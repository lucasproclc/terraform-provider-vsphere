--- conflicted
+++ resolved
@@ -6726,173 +6726,105 @@
 	)
 }
 
-<<<<<<< HEAD
-func testAccResourceVSphereVirtualMachineConfigCloneWithVAppProperties() string {
-=======
 func testAccResourceVSphereVirtualMachineConfigWithCustomAttribute() string {
->>>>>>> d87e5887
 	return fmt.Sprintf(`
 variable "datacenter" {
   default = "%s"
 }
-
 variable "resource_pool" {
   default = "%s"
 }
-
 variable "network_label" {
   default = "%s"
 }
-
-<<<<<<< HEAD
-=======
 variable "ipv4_address" {
   default = "%s"
 }
-
 variable "ipv4_netmask" {
   default = "%s"
 }
-
 variable "ipv4_gateway" {
   default = "%s"
 }
-
 variable "dns_server" {
   default = "%s"
 }
-
->>>>>>> d87e5887
 variable "datastore" {
   default = "%s"
 }
-
 variable "template" {
   default = "%s"
 }
-
-<<<<<<< HEAD
-=======
 variable "linked_clone" {
   default = "%s"
 }
-
->>>>>>> d87e5887
 data "vsphere_datacenter" "dc" {
   name = "${var.datacenter}"
 }
-
 data "vsphere_datastore" "datastore" {
   name          = "${var.datastore}"
   datacenter_id = "${data.vsphere_datacenter.dc.id}"
 }
-
 data "vsphere_resource_pool" "pool" {
   name          = "${var.resource_pool}"
   datacenter_id = "${data.vsphere_datacenter.dc.id}"
 }
-
 data "vsphere_network" "network" {
   name          = "${var.network_label}"
   datacenter_id = "${data.vsphere_datacenter.dc.id}"
 }
-
 data "vsphere_virtual_machine" "template" {
   name          = "${var.template}"
   datacenter_id = "${data.vsphere_datacenter.dc.id}"
 }
-
-<<<<<<< HEAD
-resource "vsphere_virtual_machine" "vm" {
-  name             = "terraform-test"
-  resource_pool_id = "${data.vsphere_resource_pool.pool.id}"
-  datastore_id     = "${data.vsphere_datastore.datastore.id}"
-
-  num_cpus = 2
-  memory   = 2048
-  guest_id = "${data.vsphere_virtual_machine.template.guest_id}"
-=======
 resource "vsphere_custom_attribute" "terraform-test-attribute" {
   name                = "terraform-test-attribute"
   managed_object_type = "VirtualMachine"
 }
-
 locals {
   vm_attrs = {
     "${vsphere_custom_attribute.terraform-test-attribute.id}" = "value"
   }
 }
-
 resource "vsphere_virtual_machine" "vm" {
   name          = "terraform-test"
   resource_pool_id = "${data.vsphere_resource_pool.pool.id}"
   datastore_id     = "${data.vsphere_datastore.datastore.id}"
-
   num_cpus   = 2
   memory     = 2048
   guest_id   = "${data.vsphere_virtual_machine.template.guest_id}"
-
   scsi_type = "${data.vsphere_virtual_machine.template.scsi_type}"
->>>>>>> d87e5887
-
   network_interface {
     network_id   = "${data.vsphere_network.network.id}"
     adapter_type = "${data.vsphere_virtual_machine.template.network_interface_types[0]}"
   }
-
   disk {
     name = "terraform-test.vmdk"
     size = "${data.vsphere_virtual_machine.template.disks.0.size}"
   }
-
-<<<<<<< HEAD
-  vapp {
-    properties {
-      "guestinfo.hostname"     = "example.local"
-      "guestinfo.dns.server.0" = "4.4.4.4"
-    }
-  }
-
-  clone {
-    template_uuid = "${data.vsphere_virtual_machine.template.id}"
-  }
-=======
   clone {
     template_uuid = "${data.vsphere_virtual_machine.template.id}"
     linked_clone  = "${var.linked_clone != "" ? "true" : "false" }"
-
     customize {
       linux_options {
         host_name = "terraform-test"
         domain    = "test.internal"
       }
-
       network_interface {
         ipv4_address = "${var.ipv4_address}"
         ipv4_netmask = "${var.ipv4_netmask}"
       }
-
       ipv4_gateway    = "${var.ipv4_gateway}"
       dns_server_list = ["${var.dns_server}"]
       dns_suffix_list = ["test.internal"]
     }
   }
-
   custom_attributes = "${local.vm_attrs}"
->>>>>>> d87e5887
 }
 `,
 		os.Getenv("VSPHERE_DATACENTER"),
 		os.Getenv("VSPHERE_RESOURCE_POOL"),
 		os.Getenv("VSPHERE_NETWORK_LABEL"),
-<<<<<<< HEAD
-		os.Getenv("VSPHERE_DATASTORE"),
-		os.Getenv("VSPHERE_TEMPLATE"),
-	)
-}
-
-func testAccResourceVSphereVirtualMachineConfigCloneUpdatingVAppProperties() string {
-=======
 		os.Getenv("VSPHERE_IPV4_ADDRESS"),
 		os.Getenv("VSPHERE_IPV4_PREFIX"),
 		os.Getenv("VSPHERE_IPV4_GATEWAY"),
@@ -6904,180 +6836,116 @@
 }
 
 func testAccResourceVSphereVirtualMachineConfigWithMultiCustomAttribute() string {
->>>>>>> d87e5887
 	return fmt.Sprintf(`
 variable "datacenter" {
   default = "%s"
 }
-
 variable "resource_pool" {
   default = "%s"
 }
-
 variable "network_label" {
   default = "%s"
 }
-
-<<<<<<< HEAD
-=======
 variable "ipv4_address" {
   default = "%s"
 }
-
 variable "ipv4_netmask" {
   default = "%s"
 }
-
 variable "ipv4_gateway" {
   default = "%s"
 }
-
 variable "dns_server" {
   default = "%s"
 }
-
->>>>>>> d87e5887
 variable "datastore" {
   default = "%s"
 }
-
 variable "template" {
   default = "%s"
 }
-
-<<<<<<< HEAD
-=======
 variable "linked_clone" {
   default = "%s"
 }
-
 variable "custom_attrs" {
   default = [
     "terraform-test-attribute-1",
     "terraform-test-attriubute-2"
   ]
 }
-
->>>>>>> d87e5887
 data "vsphere_datacenter" "dc" {
   name = "${var.datacenter}"
 }
-
 data "vsphere_datastore" "datastore" {
   name          = "${var.datastore}"
   datacenter_id = "${data.vsphere_datacenter.dc.id}"
 }
-
 data "vsphere_resource_pool" "pool" {
   name          = "${var.resource_pool}"
   datacenter_id = "${data.vsphere_datacenter.dc.id}"
 }
-
 data "vsphere_network" "network" {
   name          = "${var.network_label}"
   datacenter_id = "${data.vsphere_datacenter.dc.id}"
 }
-
 data "vsphere_virtual_machine" "template" {
   name          = "${var.template}"
   datacenter_id = "${data.vsphere_datacenter.dc.id}"
 }
-
-<<<<<<< HEAD
-resource "vsphere_virtual_machine" "vm" {
-  name             = "terraform-test"
-  resource_pool_id = "${data.vsphere_resource_pool.pool.id}"
-  datastore_id     = "${data.vsphere_datastore.datastore.id}"
-
-  num_cpus = 2
-  memory   = 2048
-  guest_id = "${data.vsphere_virtual_machine.template.guest_id}"
-=======
 resource "vsphere_custom_attribute" "terraform-test-attribute" {
   name                = "terraform-test-attribute"
   managed_object_type = "VirtualMachine"
 }
-
 resource "vsphere_custom_attribute" "terraform-test-attribute-alt" {
   count               = "${length(var.custom_attrs)}"
   name                = "${var.custom_attrs[count.index]}"
   managed_object_type = "VirtualMachine"
 }
-
 locals {
   vm_attrs = {
     "${vsphere_custom_attribute.terraform-test-attribute-alt.0.id}" = "value"
     "${vsphere_custom_attribute.terraform-test-attribute-alt.1.id}" = "value-2"
   }
 }
-
 resource "vsphere_virtual_machine" "vm" {
   name          = "terraform-test"
   resource_pool_id = "${data.vsphere_resource_pool.pool.id}"
   datastore_id     = "${data.vsphere_datastore.datastore.id}"
-
   num_cpus   = 2
   memory     = 2048
   guest_id   = "${data.vsphere_virtual_machine.template.guest_id}"
-
   scsi_type = "${data.vsphere_virtual_machine.template.scsi_type}"
->>>>>>> d87e5887
-
   network_interface {
     network_id   = "${data.vsphere_network.network.id}"
     adapter_type = "${data.vsphere_virtual_machine.template.network_interface_types[0]}"
   }
-
   disk {
     name = "terraform-test.vmdk"
     size = "${data.vsphere_virtual_machine.template.disks.0.size}"
   }
-
-<<<<<<< HEAD
-  vapp {
-    properties {
-      "guestinfo.hostname"     = "example2.local"
-      "guestinfo.dns.server.0" = "4.4.4.4"
-      "guestinfo.dns.server.1" = "8.8.8.8"
-    }
-  }
-
-  clone {
-    template_uuid = "${data.vsphere_virtual_machine.template.id}"
-  }
-=======
   clone {
     template_uuid = "${data.vsphere_virtual_machine.template.id}"
     linked_clone  = "${var.linked_clone != "" ? "true" : "false" }"
-
     customize {
       linux_options {
         host_name = "terraform-test"
         domain    = "test.internal"
       }
-
       network_interface {
         ipv4_address = "${var.ipv4_address}"
         ipv4_netmask = "${var.ipv4_netmask}"
       }
-
       ipv4_gateway    = "${var.ipv4_gateway}"
       dns_server_list = ["${var.dns_server}"]
       dns_suffix_list = ["test.internal"]
     }
   }
-
   custom_attributes = "${local.vm_attrs}"
->>>>>>> d87e5887
 }
 `,
 		os.Getenv("VSPHERE_DATACENTER"),
 		os.Getenv("VSPHERE_RESOURCE_POOL"),
 		os.Getenv("VSPHERE_NETWORK_LABEL"),
-<<<<<<< HEAD
-		os.Getenv("VSPHERE_DATASTORE"),
-		os.Getenv("VSPHERE_TEMPLATE"),
-=======
 		os.Getenv("VSPHERE_IPV4_ADDRESS"),
 		os.Getenv("VSPHERE_IPV4_PREFIX"),
 		os.Getenv("VSPHERE_IPV4_GATEWAY"),
@@ -7085,6 +6953,146 @@
 		os.Getenv("VSPHERE_DATASTORE"),
 		os.Getenv("VSPHERE_TEMPLATE"),
 		os.Getenv("VSPHERE_USE_LINKED_CLONE"),
->>>>>>> d87e5887
+	)
+}
+
+func testAccResourceVSphereVirtualMachineConfigCloneWithVAppProperties() string {
+	return fmt.Sprintf(`
+variable "datacenter" {
+  default = "%s"
+}
+variable "resource_pool" {
+  default = "%s"
+}
+variable "network_label" {
+  default = "%s"
+}
+variable "datastore" {
+  default = "%s"
+}
+variable "template" {
+  default = "%s"
+}
+data "vsphere_datacenter" "dc" {
+  name = "${var.datacenter}"
+}
+data "vsphere_datastore" "datastore" {
+  name          = "${var.datastore}"
+  datacenter_id = "${data.vsphere_datacenter.dc.id}"
+}
+data "vsphere_resource_pool" "pool" {
+  name          = "${var.resource_pool}"
+  datacenter_id = "${data.vsphere_datacenter.dc.id}"
+}
+data "vsphere_network" "network" {
+  name          = "${var.network_label}"
+  datacenter_id = "${data.vsphere_datacenter.dc.id}"
+}
+data "vsphere_virtual_machine" "template" {
+  name          = "${var.template}"
+  datacenter_id = "${data.vsphere_datacenter.dc.id}"
+}
+resource "vsphere_virtual_machine" "vm" {
+  name             = "terraform-test"
+  resource_pool_id = "${data.vsphere_resource_pool.pool.id}"
+  datastore_id     = "${data.vsphere_datastore.datastore.id}"
+  num_cpus = 2
+  memory   = 2048
+  guest_id = "${data.vsphere_virtual_machine.template.guest_id}"
+  network_interface {
+    network_id   = "${data.vsphere_network.network.id}"
+    adapter_type = "${data.vsphere_virtual_machine.template.network_interface_types[0]}"
+  }
+  disk {
+    name = "terraform-test.vmdk"
+    size = "${data.vsphere_virtual_machine.template.disks.0.size}"
+  }
+  vapp {
+    properties {
+      "guestinfo.hostname"     = "example.local"
+      "guestinfo.dns.server.0" = "4.4.4.4"
+    }
+  }
+  clone {
+    template_uuid = "${data.vsphere_virtual_machine.template.id}"
+  }
+}
+`,
+		os.Getenv("VSPHERE_DATACENTER"),
+		os.Getenv("VSPHERE_RESOURCE_POOL"),
+		os.Getenv("VSPHERE_NETWORK_LABEL"),
+		os.Getenv("VSPHERE_DATASTORE"),
+		os.Getenv("VSPHERE_TEMPLATE"),
+	)
+}
+
+func testAccResourceVSphereVirtualMachineConfigCloneUpdatingVAppProperties() string {
+	return fmt.Sprintf(`
+variable "datacenter" {
+  default = "%s"
+}
+variable "resource_pool" {
+  default = "%s"
+}
+variable "network_label" {
+  default = "%s"
+}
+variable "datastore" {
+  default = "%s"
+}
+variable "template" {
+  default = "%s"
+}
+data "vsphere_datacenter" "dc" {
+  name = "${var.datacenter}"
+}
+data "vsphere_datastore" "datastore" {
+  name          = "${var.datastore}"
+  datacenter_id = "${data.vsphere_datacenter.dc.id}"
+}
+data "vsphere_resource_pool" "pool" {
+  name          = "${var.resource_pool}"
+  datacenter_id = "${data.vsphere_datacenter.dc.id}"
+}
+data "vsphere_network" "network" {
+  name          = "${var.network_label}"
+  datacenter_id = "${data.vsphere_datacenter.dc.id}"
+}
+data "vsphere_virtual_machine" "template" {
+  name          = "${var.template}"
+  datacenter_id = "${data.vsphere_datacenter.dc.id}"
+}
+resource "vsphere_virtual_machine" "vm" {
+  name             = "terraform-test"
+  resource_pool_id = "${data.vsphere_resource_pool.pool.id}"
+  datastore_id     = "${data.vsphere_datastore.datastore.id}"
+  num_cpus = 2
+  memory   = 2048
+  guest_id = "${data.vsphere_virtual_machine.template.guest_id}"
+  network_interface {
+    network_id   = "${data.vsphere_network.network.id}"
+    adapter_type = "${data.vsphere_virtual_machine.template.network_interface_types[0]}"
+  }
+  disk {
+    name = "terraform-test.vmdk"
+    size = "${data.vsphere_virtual_machine.template.disks.0.size}"
+  }
+  vapp {
+    properties {
+      "guestinfo.hostname"     = "example2.local"
+      "guestinfo.dns.server.0" = "4.4.4.4"
+      "guestinfo.dns.server.1" = "8.8.8.8"
+    }
+  }
+  clone {
+    template_uuid = "${data.vsphere_virtual_machine.template.id}"
+  }
+}
+`,
+		os.Getenv("VSPHERE_DATACENTER"),
+		os.Getenv("VSPHERE_RESOURCE_POOL"),
+		os.Getenv("VSPHERE_NETWORK_LABEL"),
+		os.Getenv("VSPHERE_DATASTORE"),
+		os.Getenv("VSPHERE_TEMPLATE"),
 	)
 }